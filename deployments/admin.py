--- conflicted
+++ resolved
@@ -16,13 +16,9 @@
     search_fields = ('national_society_country__name',)
 
 
-<<<<<<< HEAD
-class HeopAdmin(admin.ModelAdmin):
-=======
 class HeopAdmin(RegionRestrictedAdmin):
     country_in = 'country__pk__in'
     region_in = 'region__pk__in'
->>>>>>> 77d61a38
     search_fields = ('country__name', 'region__name', 'person', 'role',)
 
 
