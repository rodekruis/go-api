--- conflicted
+++ resolved
@@ -2,12 +2,9 @@
 from django.db import models
 from django.conf import settings
 from django.db.models.signals import post_save
-<<<<<<< HEAD
-from .esconnection import ES_CLIENT
-=======
 from enumfields import EnumIntegerField
 from enumfields import Enum
->>>>>>> 56257fbc
+from .esconnection import ES_CLIENT
 
 
 class DisasterType(models.Model):
