--- conflicted
+++ resolved
@@ -397,10 +397,7 @@
 class SituationReportType(models.Model):
     """ Document type, to be able to filter Situation Reports """
     type = models.CharField(max_length=50)
-<<<<<<< HEAD
-=======
     is_primary = models.BooleanField(default=True, help_text='Ensure this type gets precedence over others that are empty')
->>>>>>> 157e0796
 
     def __str__(self):
         return self.type
