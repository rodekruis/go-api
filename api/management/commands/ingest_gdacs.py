--- conflicted
+++ resolved
@@ -20,10 +20,7 @@
         response = requests.get(url)
         if response.status_code != 200:
             logger.error('Error querying GDACS xml feed at http://www.gdacs.org/xml/rss_7d.xml')
-<<<<<<< HEAD
-=======
             logger.error(response.content)
->>>>>>> 299b9892
             raise Exception('Error querying GDACS')
 
         # get as XML
