import os
import csv
import logging
import subprocess
import pytz
from django.utils import timezone
from datetime import datetime, timedelta
from glob import glob
from ftplib import FTP
from zipfile import ZipFile
from django.core.management.base import BaseCommand
from django.contrib.auth.models import User
<<<<<<< HEAD
from api.models import DisasterType, Country, FieldReport
from api.fixtures.dtype_map import PK_MAP
=======
from api.models import DisasterType, Country, FieldReport, Action, ActionsTaken, Contact
from pdb import set_trace
>>>>>>> 66c461f5


def extract_table(dbfile, table):
    """ Extract a table from the Access database """
    cmd = 'mdb-export %s %s' % (dbfile, table)
    try:
        output = subprocess.check_output(cmd.split(' ')).splitlines()
    except Exception as e:
        logging.error(e)
    output = [o.decode('utf-8') for o in output]
    reader = csv.reader(output, delimiter=',', quotechar='"')
    records = []
    for i, row in enumerate(reader):
        if i == 0:
            header = row
        else:
            d = {header[i]: l for i, l in enumerate(row)}
            records.append(d)
    return records


def contact_is_valid(contact, field):
    for suffix in ['Name', 'Function', 'Contact']:
        if contact['%s%s' % (field, suffix)] is None:
            return False
    return True


def get_dbfile():
    ftphost = os.environ.get('GO_FTPHOST', None)
    ftpuser = os.environ.get('GO_FTPUSER', None)
    ftppass = os.environ.get('GO_FTPPASS', None)
    dbpass = os.environ.get('GO_DBPASS', None)
    if ftphost is None or ftpuser is None or ftppass is None:
        raise Exception('FTP credentials not provided (GO_FTPHOST, GO_FTPUSER, GO_FTPPASS)')
    if dbpass is None:
        raise Exception('Database encryption password not provided (GO_DBPASS)')
    print('Connecting to FTP')
    ftp = FTP(ftphost)
    ftp.login(user=ftpuser, passwd=ftppass)
    ftp.cwd('/dmis/')
    data = []
    ftp.dir('-t', data.append)
    filename = data[-1].split()[3]

    # check if we already have this file
    files = glob('URLs*zip')
    if filename in files and os.path.exists('URLs.mdb'):
        ftp.quit()
        return 'URLs.mdb'

    # clean up old files
    for f in files:
        os.remove(f)

    print('Fetching %s' % filename)
    with open(filename, 'wb') as f:
        ftp.retrbinary('RETR ' + filename, f.write, 2014)
    ftp.quit()

    print('Unzipping database file')
    zp = ZipFile(filename)
    zp.extractall('./', pwd=dbpass.encode('cp850', 'replace'))
    return 'URLs.mdb'


def fetch_relation(records, rid):
    """ Find record with matching ReportID to rid """
    matches = [r for r in records if r['ReportID'] == rid]
    results = []
    for match in matches:
        results.append({key: (value if value != '' else None) for key, value in match.items()})
    return results


class Command(BaseCommand):
    help = 'Add new entries from Access database file'

    def handle(self, *args, **options):
        # set an env variable so we don't bog down elasticsearch with indexing
        os.environ['BULK_IMPORT'] = '1'

        # get latest
        filename = get_dbfile()

        # disaster response records
        dr_records = extract_table(filename, 'EW_DisasterResponseTools')
        # check for 1 record for each field report
        fids = [r['ReportID'] for r in dr_records]
        if len(set(fids)) != len(fids):
            raise Exception('More than one DisasterResponseTools record for a field report')

        # numeric details records
        details_rc = extract_table(filename, 'EW_Report_NumericDetails')
        # check for 1 record for each field report
        fids = [r['ReportID'] for r in details_rc]
        if len(set(fids)) != len(fids):
            raise Exception('More than one NumericDetails record for a field report')
        # numeric details records
        details_gov = extract_table(filename, 'EW_Report_NumericDetails_GOV')
        # check for 1 record for each field report
        fids = [r['ReportID'] for r in details_gov]
        if len(set(fids)) != len(fids):
            raise Exception('More than one NumericDetails record for a field report')

        # actions taken
        actions_national = extract_table(filename, 'EW_Report_ActionTakenByRedCross')
        actions_foreign = extract_table(filename, 'EW_Report_ActionTakenByPnsRC')
        actions_federation = extract_table(filename, 'EW_Report_ActionTakenByFederationRC')

        # contacts
        contacts = extract_table(filename, 'EW_Report_Contacts')

        reports = extract_table(filename, 'EW_Reports')
        rids = [r.rid for r in FieldReport.objects.all()]
        print('%s reports in database' % len(reports))
        for i, report in enumerate(reports):
            if report['ReportID'] in rids:
                continue
            print(i) if (i % 100) == 0 else None
            record = {
                'rid': report['ReportID'],
                'summary': report['Summary'],
                'description': report['BriefSummary'],
                'dtype': DisasterType.objects.get(pk=PK_MAP[report['DisasterTypeID']]),
                'status': report['StatusID'],
                'request_assistance': report['GovRequestsInternAssistance'],
            }
            details = fetch_relation(details_rc, report['ReportID'])
            assert(len(details) <= 1)
            if len(details) > 1:
                details = details[0]
                record.update({
                    'num_injured': details['NumberOfInjured'],
                    'num_dead': details['NumberOfCasualties'],
                    'num_missing': details['NumberOfMissing'],
                    'num_affected': details['NumberOfAffected'],
                    'num_displaced': details['NumberOfDisplaced'],
                    'num_assisted': details['NumberOfAssistedByRC'],
                    'num_localstaff': details['NumberOfLocalStaffInvolved'],
                    'num_volunteers': details['NumberOfVolunteersInvolved'],
                    'num_expats_delegates': details['NumberOfExpatsDelegates']
                })
            details = fetch_relation(details_gov, report['ReportID'])
            assert(len(details) <= 1)
            if len(details) > 1:
                details = details[0]
                record.update({
                    'gov_num_injured': details['NumberOfInjured_GOV'],
                    'gov_num_dead': details['NumberOfDead_GOV'],
                    'gov_num_missing': details['NumberOfMissing_GOV'],
                    'gov_num_affected': details['NumberOfAffected_GOV'],
                    'gov_num_displaced': details['NumberOfDisplaced_GOV'],
                    'gov_num_assisted': details['NumberOfAssistedByGov_GOV']
                })

            item = FieldReport(**record)
            item.save()
            item.countries.add(*Country.objects.filter(pk=report['CountryID']))

            # national red cross actions
            actions = fetch_relation(actions_national, report['ReportID'])
            if len(actions) > 0:
                txt = ' '.join([a['Value'] for a in actions if a['Value'] is not None])
                act = ActionsTaken(organization='National Society Red Cross', summary=txt)
                act.save()
                for pk in [a['ActionTakenByRedCrossID'] for a in actions]:
                    act.actions.add(*Action.objects.filter(pk=pk))
                item.actions_taken.add(act)

            # foreign red cross actions
            actions = fetch_relation(actions_foreign, report['ReportID'])
            if len(actions) > 0:
                txt = ' '.join([a['Value'] for a in actions if a['Value'] is not None])
                act = ActionsTaken(organization='Foreign Society Red Cross', summary=txt)
                act.save()
                for pk in [a['ActionTakenByRedCrossID'] for a in actions]:
                    act.actions.add(*Action.objects.filter(pk=pk))
                item.actions_taken.add(act)

            # federation red cross actions
            actions = fetch_relation(actions_federation, report['ReportID'])
            if len(actions) > 0:
                txt = ' '.join([a['Value'] for a in actions if a['Value'] is not None])
                act = ActionsTaken(organization='Federation Society Red Cross', summary=txt)
                act.save()
                for pk in [a['ActionTakenByRedCrossID'] for a in actions]:
                    act.actions.add(*Action.objects.filter(pk=pk))
                item.actions_taken.add(act)

            contact = fetch_relation(contacts, report['ReportID'])
            if len(contact) > 0:
                # make sure just one contacts record
                assert(len(contact) == 1)
                contact = contact[0]
                fields = ['Originator', 'Primary', 'Federation', 'NationalSociety', 'MediaNationalSociety', 'Media']
                for f in fields:
                    if contact_is_valid(contact, f):
                        ct = Contact.objects.create(
                            ctype=f,
                            name=contact['%sName' % f],
                            title=contact['%sFunction' % f],
                            email=contact['%sContact' % f]
                        )
                        item.contacts.add(ct)

        # org type mapping
        org_types = {
            '1': 'NTLS',
            '2': 'DLGN',
            '3': 'SCRT',
            '4': 'ICRC',
        }
        last_login_threshold = timezone.now() - timedelta(days=365)

        # add users
        user_records = extract_table(filename, 'DMISUsers')
        print('%s users in database' % len(user_records))
        for i, user_data in enumerate(user_records):
            if user_data['LoginLastSuccess'] == '':
                continue

            last_login = datetime.strptime(user_data['LoginLastSuccess'],
                                           '%m/%d/%y %H:%M:%S',
                                           )
            last_login = pytz.UTC.localize(last_login)

            # skip users who haven't logged in for a year
            if last_login < last_login_threshold:
                continue

            try:
                user = User.objects.get(username=user_data['UserName'])
            except User.DoesNotExist:
                user = None

            if user is None:
                name = user_data['RealName'].split()
                first_name = name[0]
                last_name = ' '.join(name[1:]) if len(name) > 1 else ''
                user = User.objects.create(username=user_data['UserName'],
                                           first_name=first_name if len(first_name) <= 30 else '',
                                           last_name=last_name if len(last_name) <= 30 else '',
                                           email=user_data['EmailAddress'],
                                           last_login=last_login,
                                           )
                print(i) if (i % 100) == 0 else None

            # set user profile info
            user.profile.org = user_data['OrgTypeSpec'] if len(user_data['OrgTypeSpec']) <= 100 else ''
            user.profile.org_type = org_types.get(user_data['OrgTypeID'])
            user.profile.country = Country.objects.get(pk=user_data['CountryID'])
            user.profile.city = user_data['City'] if len(user_data['City']) <= 100 else ''
            user.profile.department = user_data['Department'] if len(user_data['Department']) <= 100 else ''
            user.profile.position = user_data['Position'] if len(user_data['Position']) <= 100 else ''
            user.profile.phone_number = user_data['PhoneNumberProf'] if len(user_data['PhoneNumberProf']) <= 100 else ''

            user.set_password(user_data['Password'])
            user.is_staff = True if user_data['UserIsSysAdm'] == '1' else False
            user.save()

        items = FieldReport.objects.all()
        print('%s items' % items.count())

        # Reset bulk upload var
        os.environ['BULK_IMPORT'] = '0'<|MERGE_RESOLUTION|>--- conflicted
+++ resolved
@@ -10,13 +10,9 @@
 from zipfile import ZipFile
 from django.core.management.base import BaseCommand
 from django.contrib.auth.models import User
-<<<<<<< HEAD
-from api.models import DisasterType, Country, FieldReport
+from pdb import set_trace
+from api.models import DisasterType, Country, FieldReport, Action, ActionsTaken, Contact
 from api.fixtures.dtype_map import PK_MAP
-=======
-from api.models import DisasterType, Country, FieldReport, Action, ActionsTaken, Contact
-from pdb import set_trace
->>>>>>> 66c461f5
 
 
 def extract_table(dbfile, table):
