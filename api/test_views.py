--- conflicted
+++ resolved
@@ -2,17 +2,8 @@
 from django.test import TestCase
 from rest_framework.test import APITestCase
 from django.contrib.auth.models import User
-<<<<<<< HEAD
 import api.models as models
 import api.drf_views as views
-
-=======
-from .models import Country, Region, FieldReport
->>>>>>> da17a41f
-
-from api.views import (
-    GetAuthToken,
-)
 
 
 class AuthTokenTest(APITestCase):
@@ -32,7 +23,7 @@
         self.assertIsNotNone(response.get('token'))
         self.assertIsNotNone(response.get('expires'))
 
-<<<<<<< HEAD
+
 class SituationReportTypeTest(APITestCase):
 
     fixtures = ['DisasterTypes']
@@ -57,7 +48,7 @@
         self.assertEqual(response.status_code, 200)
         count = json.loads(response.content)['count']
         self.assertEqual(count, 2)
-=======
+
 
 class FieldReportTest(APITestCase):
 
@@ -65,9 +56,9 @@
 
     def test_create(self):
         user = User.objects.create(username='jo')
-        region = Region.objects.create(name=1)
-        country1 = Country.objects.create(name='abc', region=region)
-        country2 = Country.objects.create(name='xyz')
+        region = models.Region.objects.create(name=1)
+        country1 = models.Country.objects.create(name='abc', region=region)
+        country2 = models.Country.objects.create(name='xyz')
         body = {
             'countries': [country1.id, country2.id],
             'dtype': 7,
@@ -92,7 +83,7 @@
         self.client.force_authenticate(user=user)
         response = self.client.post('/api/v2/create_field_report/', body, format='json')
         response = json.loads(response.content)
-        created = FieldReport.objects.get(pk=response['id'])
+        created = models.FieldReport.objects.get(pk=response['id'])
 
         self.assertEqual(created.countries.count(), 2)
         # one region created automatically
@@ -123,7 +114,7 @@
         body['visibility'] = 2
         response = self.client.put('/api/v2/update_field_report/%s/' % created.id, body, format='json')
         response = json.loads(response.content)
-        updated = FieldReport.objects.get(pk=response['id'])
+        updated = models.FieldReport.objects.get(pk=response['id'])
 
         self.assertEqual(updated.countries.count(), 1)
         self.assertEqual(updated.countries.first().name, 'xyz')
@@ -137,5 +128,4 @@
 
         self.assertEqual(updated.actions_taken.count(), 0)
         self.assertEqual(updated.contacts.count(), 1)
-        self.assertEqual(updated.visibility, 2)
->>>>>>> da17a41f
+        self.assertEqual(updated.visibility, 2)