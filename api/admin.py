import os
import csv
import time
from django.contrib import admin, messages
from django.urls import reverse
from django.utils.translation import gettext_lazy as _
from django.utils.html import format_html_join, format_html
from django.utils.safestring import mark_safe
from api.event_sources import SOURCES
from api.admin_classes import RegionRestrictedAdmin
from django_admin_listfilter_dropdown.filters import (
    DropdownFilter, ChoiceDropdownFilter, RelatedDropdownFilter
)
import api.models as models
from django.contrib import admin
from django.contrib.auth.admin import UserAdmin
from django.contrib.auth.models import User
from rest_framework.authtoken.admin import TokenAdmin
from rest_framework.authtoken.models import Token
from django.http import HttpResponse
from .forms import ActionForm
from reversion.admin import VersionAdmin
from reversion.models import Revision, Version
from reversion_compare.admin import CompareVersionAdmin

class GoUserAdmin(UserAdmin):
    list_filter = (
        ('profile__country__region', RelatedDropdownFilter),
        ('profile__country', RelatedDropdownFilter),
        ('groups', RelatedDropdownFilter),
        'is_staff',
        'is_superuser',
        'is_active',
    )

admin.site.unregister(User)
admin.site.register(User, GoUserAdmin)

class GoTokenAdmin(TokenAdmin):
    search_fields = ('user__username', 'user__email',)

admin.site.unregister(Token)
admin.site.register(Token, GoTokenAdmin)


class HasRelatedEventFilter(admin.SimpleListFilter):
    title = _('related emergency')
    parameter_name = 'related_emergency'
    def lookups(self, request, model_admin):
        return (
            ('yes', _('Exists')),
            ('confirm', _('Needs confirmation')),
            ('no', _('None')),
        )
    def queryset(self, request, queryset):
        if self.value() == 'yes':
            return queryset.filter(event__isnull=False).filter(needs_confirmation=False)
        if self.value() == 'confirm':
            return queryset.filter(event__isnull=False).filter(needs_confirmation=True)
        if self.value() == 'no':
            return queryset.filter(event__isnull=True)


class MembershipFilter(admin.SimpleListFilter):
    title = _('membership')
    parameter_name = 'membership'
    def lookups(self, request, model_admin):
        return (
            ('membership', _('Membership')),
            ('ifrc', _('IFRC')),
            ('public', _('Public')),
        )
    def queryset(self, request, queryset):
        if self.value() == 'membership':
            return queryset.filter(visibility=models.VisibilityChoices.MEMBERSHIP)
        if self.value() == 'ifrc':
            return queryset.filter(visibility=models.VisibilityChoices.IFRC)
        if self.value() == 'public':
            return queryset.filter(visibility=models.VisibilityChoices.PUBLIC)


class AppealTypeFilter(admin.SimpleListFilter):
    title = _('appeal type')
    parameter_name = 'appeal_type'
    def lookups(self, request, model_admin):
        return (
            ('dref', _('DREF')),
            ('appeal', _('Appeal')),
            ('intl', _('Intl appeal')),
        )
    def queryset(self, request, queryset):
        if self.value() == 'dref':
            return queryset.filter(atype=models.AppealType.DREF)
        if self.value() == 'appeal':
            return queryset.filter(atype=models.AppealType.APPEAL)
        if self.value() == 'intl':
            return queryset.filter(atype=models.AppealType.INTL)


class IsFeaturedFilter(admin.SimpleListFilter):
    title = _('featured')
    parameter_name = 'featured'
    def lookups(self, request, model_admin):
        return (
            ('featured', _('Featured')),
            ('not', _('Not Featured')),
        )
    def queryset(self, request, queryset):
        if self.value() == 'featured':
            return queryset.filter(is_featured=True)
        if self.value() == 'not':
            return queryset.filter(is_featured=False)


class EventSourceFilter(admin.SimpleListFilter):
    title = _('source')
    parameter_name = 'event_source'
    def lookups(self, request, model_admin):
        return (
            ('input', _('Manual input')),
            ('gdacs', _('GDACs scraper')),
            ('who', _('WHO scraper')),
            ('report_ingest', _('Field report ingest')),
            ('report_admin', _('Field report admin')),
            ('appeal_admin', _('Appeals admin')),
            ('unknown', _('Unknown automated')),
        )
    def queryset(self, request, queryset):
        if self.value() == 'input':
            return queryset.filter(auto_generated=False)
        if self.value() == 'gdacs':
            return queryset.filter(auto_generated_source=SOURCES['gdacs'])
        if self.value() == 'who':
            return queryset.filter(auto_generated_source__startswith='www.who.int')
        if self.value() == 'report_ingest':
            return queryset.filter(auto_generated_source=SOURCES['report_ingest'])
        if self.value() == 'report_admin':
            return queryset.filter(auto_generated_source=SOURCES['report_admin'])
        if self.value() == 'appeal_admin':
            return queryset.filter(auto_generated_source=SOURCES['appeal_admin'])
        if self.value() == 'unknown':
            return queryset.filter(auto_generated=True).filter(auto_generated_source__isnull=True)


class DisasterTypeAdmin(admin.ModelAdmin):
    search_fields = ('name',)


class KeyFigureInline(admin.TabularInline):
    model = models.KeyFigure


class SnippetInline(admin.TabularInline):
    model = models.Snippet


class EventContactInline(admin.TabularInline):
    model = models.EventContact


class SituationReportInline(admin.TabularInline):
    model = models.SituationReport


class EventAdmin(CompareVersionAdmin, RegionRestrictedAdmin):
    country_in = 'countries__pk__in'
    region_in = 'regions__pk__in'

    inlines = [KeyFigureInline, SnippetInline, EventContactInline, SituationReportInline]
    list_display = ('name', 'ifrc_severity_level', 'glide', 'auto_generated', 'auto_generated_source',)
    list_filter = [IsFeaturedFilter, EventSourceFilter,]
    search_fields = ('name', 'countries__name', 'dtype__name',)
    readonly_fields = ('appeals', 'field_reports', 'auto_generated_source',)
    autocomplete_fields = ('countries', 'districts',)
    def appeals(self, instance):
        if getattr(instance, 'appeals').exists():
            return format_html_join(
                mark_safe('<br />'),
                '{} - {}',
                ((appeal.code, appeal.name) for appeal in instance.appeals.all())
            )
        return mark_safe('<span class="errors">No related appeals</span>')
    appeals.short_description = 'Appeals'

    def field_reports(self, instance):
        if getattr(instance, 'field_reports').exists():
            return format_html_join(
                mark_safe('<br />'),
                '{} - {}',
                ((report.pk, report.summary) for report in instance.field_reports.all())
            )
        return mark_safe('<span class="errors">No related field reports</span>')
    field_reports.short_description = 'Field Reports'

# For multiple document fields inline. TO be FIXED: only the last one is saved. Change also tabular.html (DELETEME)
#   def save_formset(self, request, form, formset, change):
#       if hasattr(formset.model, 'document'): # SituationReports (or other similars)
#           instances = formset.save(commit=False)
#           for inst in formset.deleted_objects:
#               inst.delete()
#           for inst in formset.changed_objects:
#               inst.save()
#           for inst in formset.new_objects:
#               for i,one_document in enumerate(request.FILES.getlist('documents_multiple')):
#                   if i<30: # not letting tons of documents to be attached
#                       inst.name     = inst.name if i == 0 else inst.name + '-' + str(i)
#                       inst.document = one_document
#                       inst.save()
#           formset.save_m2m()
#       else:
#           formset.save()


class GdacsAdmin(CompareVersionAdmin, RegionRestrictedAdmin):
    country_in = 'countries__pk__in'
    region_in = None
    search_fields = ('title',)


class ActionsTakenInline(admin.TabularInline):
    model = models.ActionsTaken


class SourceInline(admin.TabularInline):
    model = models.Source


class FieldReportContactInline(admin.TabularInline):
    model = models.FieldReportContact


class FieldReportAdmin(CompareVersionAdmin, RegionRestrictedAdmin):
    country_in = 'countries__pk__in'
    region_in = 'regions__pk__in'

    inlines = [ActionsTakenInline, SourceInline, FieldReportContactInline]
    list_display = ('summary', 'event', 'visibility',)
    list_select_related = ('event',)
    search_fields = ('countries__name', 'regions__name', 'summary',)
    autocomplete_fields = ('event', 'countries', 'districts',)
    readonly_fields = ('report_date', 'created_at', 'updated_at',)
    list_filter = [MembershipFilter,]
    actions = ['create_events', 'export_field_reports', ]

    def create_events(self, request, queryset):
        for report in queryset:
            event = models.Event.objects.create(
                name=report.summary,
                dtype=getattr(report, 'dtype'),
                disaster_start_date=getattr(report, 'created_at'),
                auto_generated=True,
                auto_generated_source=SOURCES['report_admin'],
            )
            if getattr(report, 'countries').exists():
                for country in report.countries.all():
                    event.countries.add(country)
            if getattr(report, 'regions').exists():
                for region in report.regions.all():
                    event.regions.add(region)
            report.event = event
            report.save()
        self.message_user(request, '%s emergency object(s) created' % queryset.count())
    create_events.short_description = 'Create emergencies from selected reports'

    def export_field_reports(self, request, queryset):
        meta = self.model._meta
        field_names = [field.name for field in meta.fields]
        timestr = time.strftime("%Y%m%d-%H%M%S")

        response = HttpResponse(content_type='text/csv')
        response['Content-Disposition'] = 'attachment; filename=FieldReports_export_{}.csv'.format(
            timestr)
        writer = csv.writer(response)

        writer.writerow(field_names)

        for fr in queryset:
            row = writer.writerow([getattr(fr, field) for field in field_names])
        return response
    export_field_reports.short_description = 'Export selected Field Reports to CSV'

    def get_actions(self, request):
        actions = super(FieldReportAdmin, self).get_actions(request)
        if not request.user.is_superuser:
            del actions['export_field_reports']
        return actions

class ActionAdmin(CompareVersionAdmin):
    form = ActionForm
    list_display = ('__str__', 'field_report_types', 'organizations',)


class AppealDocumentInline(admin.TabularInline):
    model = models.AppealDocument


class AppealAdmin(CompareVersionAdmin, RegionRestrictedAdmin):
    country_in = 'country__pk__in'
    region_in = 'region__pk__in'
    inlines = [AppealDocumentInline]
    list_display = ('code', 'name', 'atype', 'needs_confirmation', 'event', 'start_date',)
    list_select_related = ('event',)
    search_fields = ('code', 'name',)
    readonly_fields = ('region',)
    list_filter = [HasRelatedEventFilter, AppealTypeFilter,]
    actions = ['create_events', 'confirm_events',]
    autocomplete_fields = ('event', 'country',)

    def create_events(self, request, queryset):
        for appeal in queryset:
            event = models.Event.objects.create(
                name=appeal.name,
                dtype=getattr(appeal, 'dtype'),
                disaster_start_date=getattr(appeal, 'start_date'),
                auto_generated=True,
                auto_generated_source=SOURCES['appeal_admin'],
            )
            if appeal.country is not None:
                event.countries.add(appeal.country)
            if appeal.region is not None:
                event.regions.add(appeal.region)
            appeal.event = event
            appeal.save()
        self.message_user(request, '%s emergency object(s) created' % queryset.count())
    create_events.short_description = 'Create emergencies from selected appeals'

    def confirm_events(self, request, queryset):
        errors = []
        for appeal in queryset:
            if not appeal.needs_confirmation or not appeal.event:
                errors.append(appeal.code)
        if len(errors):
            self.message_user(request, '%s %s not have an unconfirmed event.' % (', '.join(errors), 'does' if len(errors) == 1 else 'do'),
                              level=messages.ERROR)
        else:
            for appeal in queryset:
                appeal.needs_confirmation = False
                appeal.save()
    confirm_events.short_description = 'Confirm emergencies as correct'

    def save_model(self, request, obj, form, change):
        if (obj.country):
            obj.region = obj.country.region
        super().save_model(request, obj, form, change)


class AppealDocumentAdmin(CompareVersionAdmin, RegionRestrictedAdmin):
    country_in = 'appeal__country__in'
    region_in = 'appeal__region__in'
    search_fields = ('name', 'appeal__code', 'appeal__name')


class CountryKeyFigureInline(admin.TabularInline):
    model = models.CountryKeyFigure


class RegionKeyFigureInline(admin.TabularInline):
    model = models.RegionKeyFigure


class CountrySnippetInline(admin.TabularInline):
    model = models.CountrySnippet


class RegionSnippetInline(admin.TabularInline):
    model = models.RegionSnippet


class CountryLinkInline(admin.TabularInline):
    model = models.CountryLink


class RegionLinkInline(admin.TabularInline):
    model = models.RegionLink


class CountryContactInline(admin.TabularInline):
    model = models.CountryContact


class RegionContactInline(admin.TabularInline):
    model = models.RegionContact


class DistrictAdmin(CompareVersionAdmin, RegionRestrictedAdmin):
    country_in = 'country__pk__in'
    region_in = 'country__region__in'
    search_fields = ('name', 'country_name',)


class CountryAdmin(CompareVersionAdmin, RegionRestrictedAdmin):
    country_in = 'pk__in'
    list_display = ('__str__', 'record_type')
    region_in = 'region__pk__in'
    list_editable = ('record_type',)
    search_fields = ('name',)
    inlines = [CountryKeyFigureInline, CountrySnippetInline, CountryLinkInline, CountryContactInline,]
    exclude = ('key_priorities',)


class RegionAdmin(CompareVersionAdmin, RegionRestrictedAdmin):
    country_in = None
    region_in = 'pk__in'
    inlines = [RegionKeyFigureInline, RegionSnippetInline, RegionLinkInline, RegionContactInline,]
    search_fields = ('name',)


class UserProfileAdmin(CompareVersionAdmin):
    search_fields = ('user__username', 'user__email', 'country__name',)
    list_filter = (
        ('country__region', RelatedDropdownFilter),
        ('country', RelatedDropdownFilter),
    )
    actions = ['export_selected_users',]

    def export_selected_users(self, request, queryset):
        meta = self.model._meta
        prof_field_names = [field.name for field in meta.fields]
        user_field_names = [field.name for field in models.User._meta.fields if field.name!="password"]
        timestr = time.strftime("%Y%m%d-%H%M%S")

        response = HttpResponse(content_type='text/csv')
        response['Content-Disposition'] = 'attachment; filename=Users_export_{}.csv'.format(
            timestr)
        writer = csv.writer(response)

        writer.writerow(prof_field_names + user_field_names + ['groups'])

        for prof in queryset:

            user_model = models.User.objects.get(id=prof.user_id)
            user_groups = list(user_model.groups.values_list('name',flat = True))
            user_groups_string = ', '.join(user_groups) if user_groups else ''

            writer.writerow([getattr(prof, field) for field in prof_field_names] + [
                                  getattr(user_model, field) for field in user_field_names] + [user_groups_string] )
        return response
    export_selected_users.short_description = 'Export selected Users with their Profiles'

    def get_actions(self, request):
        actions = super(UserProfileAdmin, self).get_actions(request)
        if not request.user.is_superuser:
            del actions['export_selected_users']
        return actions


<<<<<<< HEAD
class SituationReportAdmin(RegionRestrictedAdmin):
    search_fields = ('name', 'event__name',)
    list_display = ('name', 'link_to_event', 'type', 'visibility',)
=======
class SituationReportAdmin(CompareVersionAdmin, RegionRestrictedAdmin):
>>>>>>> c1d969f5
    country_in = 'event__countries__in'
    region_in = 'event__regions__in'
    autocomplete_fields = ('event',)

<<<<<<< HEAD
    def link_to_event(self, obj):
        link=reverse("admin:api_event_change", args=[obj.event.id]) #model name has to be lowercase
        return format_html('<a href="{}" style="font-weight: 600;">{}</a>', link, obj.event.name)
    link_to_event.allow_tags=True

=======
>>>>>>> c1d969f5
    # Works, but gives azure storageclient ERROR - Client-Request-ID=... Retry policy did not allow for a retry: ... HTTP status code=404, Exception=The specified blob does not exist.
    # Has a duplication at PER NiceDocuments
    def save_model(self, request, obj, form, change):
       if change:
           obj.save()
       else:
           for i,one_document in enumerate(request.FILES.getlist('documents_multiple')):
               if i<30: # not letting tons of documents to be attached
                   models.SituationReport.objects.create(
                       name        =obj.name if i == 0 else obj.name + '-' + str(i),
                       document    =one_document,
                       document_url=obj.document_url,
                       event       =obj.event,
                       type        =obj.type,
                       visibility  =obj.visibility,
                       )

class SituationReportTypeAdmin(CompareVersionAdmin):
    search_fields = ('type',)

class CronJobAdmin(CompareVersionAdmin):
    search_fields = ('name', 'created_at',)
    readonly_fields = ('created_at',)
    list_filter = ('status', 'name')


class EmergencyOperationsDatasetAdmin(CompareVersionAdmin):
    search_fields = ('file_name', 'raw_file_name', 'appeal_number',)
    list_display = ('file_name', 'raw_file_name', 'raw_file_url', 'appeal_number', 'is_validated',)
    readonly_fields = (
        'raw_file_name',
        'raw_file_url',
        'raw_appeal_launch_date',
        'raw_appeal_number',
        'raw_category_allocated',
        'raw_date_of_issue',
        'raw_dref_allocated',
        'raw_expected_end_date',
        'raw_expected_time_frame',
        'raw_glide_number',
        'raw_num_of_people_affected',
        'raw_num_of_people_to_be_assisted',
        'raw_disaster_risk_reduction_female',
        'raw_disaster_risk_reduction_male',
        'raw_disaster_risk_reduction_people_reached',
        'raw_disaster_risk_reduction_people_targeted',
        'raw_disaster_risk_reduction_requirements',
        'raw_health_female',
        'raw_health_male',
        'raw_health_people_reached',
        'raw_health_people_targeted',
        'raw_health_requirements',
        'raw_livelihoods_and_basic_needs_female',
        'raw_livelihoods_and_basic_needs_male',
        'raw_livelihoods_and_basic_needs_people_reached',
        'raw_livelihoods_and_basic_needs_people_targeted',
        'raw_livelihoods_and_basic_needs_requirements',
        'raw_migration_female',
        'raw_migration_male',
        'raw_migration_people_reached',
        'raw_migration_people_targeted',
        'raw_migration_requirements',
        'raw_protection_gender_and_inclusion_female',
        'raw_protection_gender_and_inclusion_male',
        'raw_protection_gender_and_inclusion_people_reached',
        'raw_protection_gender_and_inclusion_people_targeted',
        'raw_protection_gender_and_inclusion_requirements',
        'raw_shelter_female',
        'raw_shelter_male',
        'raw_shelter_people_reached',
        'raw_shelter_people_targeted',
        'raw_shelter_requirements',
        'raw_water_sanitation_and_hygiene_female',
        'raw_water_sanitation_and_hygiene_male',
        'raw_water_sanitation_and_hygiene_people_reached',
        'raw_water_sanitation_and_hygiene_people_targeted',
        'raw_water_sanitation_and_hygiene_requirements',
        'raw_education_female',
        'raw_education_male',
        'raw_education_people_reached',
        'raw_education_people_targeted',
        'raw_education_requirements',
    )
    fields_for_edit = ['is_validated', 'raw_file_url']
    fields_for_edit.extend([(f[4:], f) for f in readonly_fields if f != 'raw_file_url'])
    fields = fields_for_edit
    actions = ['export_all_epoa', 'export_selected_epoa']

    def export_selected_epoa(self, request, queryset):
        meta = self.model._meta
        field_names = [field.name for field in meta.fields if field.name.startswith('raw_')]
        field_names_without_raw = [name[4:] for name in field_names]
        timestr = time.strftime("%Y%m%d-%H%M%S")

        response = HttpResponse(content_type='text/csv')
        response['Content-Disposition'] = 'attachment; filename=epoa_selected_list_{}.csv'.format(
            timestr)
        writer = csv.writer(response)

        first_row = ['']
        first_row.extend(field_names_without_raw)
        writer.writerow(first_row)

        counter = 0
        for fr in queryset:
            new_row = [counter]
            new_row.extend([getattr(fr, field) for field in field_names if field != ''])
            writer.writerow(new_row)
            counter += 1
        return response
    export_selected_epoa.short_description = 'Export selected document(s) to CSV'

    def export_all_epoa(self, request, queryset):
        qset = models.EmergencyOperationsDataset.objects.all()
        field_names = [field.name for field in qset.model._meta.fields if field.name.startswith('raw_')]
        field_names_without_raw = [name[4:] for name in field_names]

        response = HttpResponse(content_type='text/csv')
        response['Content-Disposition'] = 'attachment; filename=epoa.csv'
        writer = csv.writer(response)

        first_row = ['']
        first_row.extend(field_names_without_raw)
        writer.writerow(first_row)

        counter = 0
        for fr in qset:
            new_row = [counter]
            new_row.extend([getattr(fr, field) for field in field_names if field != ''])
            writer.writerow(new_row)
            counter += 1
        return response
    export_all_epoa.short_description = 'Export all documents to CSV (select one before for it to work)'


class EmergencyOperationsPeopleReachedAdmin(CompareVersionAdmin):
    search_fields = ('file_name', 'raw_file_name', 'appeal_number',)
    list_display = ('file_name', 'raw_file_name', 'raw_file_url', 'appeal_number', 'is_validated',)
    readonly_fields = (
        'raw_file_name',
        'raw_file_url',
        'raw_appeal_number',
        'raw_date_of_issue',
        'raw_epoa_update_num',
        'raw_glide_number',
        'raw_operation_start_date',
        'raw_operation_timeframe',
        'raw_time_frame_covered_by_update',
        'raw_disaster_risk_reduction_female',
        'raw_disaster_risk_reduction_male',
        'raw_disaster_risk_reduction_people_reached',
        'raw_disaster_risk_reduction_requirements',
        'raw_health_female',
        'raw_health_male',
        'raw_health_people_reached',
        'raw_health_requirements',
        'raw_livelihoods_and_basic_needs_female',
        'raw_livelihoods_and_basic_needs_male',
        'raw_livelihoods_and_basic_needs_people_reached',
        'raw_livelihoods_and_basic_needs_requirements',
        'raw_migration_female',
        'raw_migration_male',
        'raw_migration_people_reached',
        'raw_migration_requirements',
        'raw_protection_gender_and_inclusion_female',
        'raw_protection_gender_and_inclusion_male',
        'raw_protection_gender_and_inclusion_people_reached',
        'raw_protection_gender_and_inclusion_requirements',
        'raw_shelter_female',
        'raw_shelter_male',
        'raw_shelter_people_reached',
        'raw_shelter_requirements',
        'raw_water_sanitation_and_hygiene_female',
        'raw_water_sanitation_and_hygiene_male',
        'raw_water_sanitation_and_hygiene_people_reached',
        'raw_water_sanitation_and_hygiene_requirements',
    )
    fields_for_edit = ['is_validated', 'raw_file_url']
    fields_for_edit.extend([(f[4:], f) for f in readonly_fields if f != 'raw_file_url'])
    fields = fields_for_edit
    actions = ['export_all_ou', 'export_selected_ou']

    def export_selected_ou(self, request, queryset):
        meta = self.model._meta
        field_names = [field.name for field in meta.fields if field.name.startswith('raw_')]
        field_names_without_raw = [name[4:] for name in field_names]
        timestr = time.strftime("%Y%m%d-%H%M%S")

        response = HttpResponse(content_type='text/csv')
        response['Content-Disposition'] = 'attachment; filename=ou_selected_list_{}.csv'.format(
            timestr)
        writer = csv.writer(response)

        first_row = ['']
        first_row.extend(field_names_without_raw)
        writer.writerow(first_row)

        counter = 0
        for fr in queryset:
            new_row = [counter]
            new_row.extend([getattr(fr, field) for field in field_names if field != ''])
            writer.writerow(new_row)
            counter += 1
        return response
    export_selected_ou.short_description = 'Export selected document(s) to CSV'

    def export_all_ou(self, request, queryset):
        qset = models.EmergencyOperationsDataset.objects.all()
        field_names = [field.name for field in qset.model._meta.fields if field.name.startswith('raw_')]
        field_names_without_raw = [name[4:] for name in field_names]

        response = HttpResponse(content_type='text/csv')
        response['Content-Disposition'] = 'attachment; filename=ou.csv'
        writer = csv.writer(response)

        first_row = ['']
        first_row.extend(field_names_without_raw)
        writer.writerow(first_row)

        counter = 0
        for fr in qset:
            new_row = [counter]
            new_row.extend([getattr(fr, field) for field in field_names if field != ''])
            writer.writerow(new_row)
            counter += 1
        return response
    export_all_ou.short_description = 'Export all documents to CSV (select one before for it to work)'

class EmergencyOperationsFRAdmin(CompareVersionAdmin):
    search_fields = ('file_name', 'raw_file_name', 'appeal_number',)
    list_display = ('file_name', 'raw_file_name', 'raw_file_url', 'appeal_number', 'is_validated',)
    readonly_fields = (
        'raw_file_name',
        'raw_file_url',
        'raw_appeal_number',
        'raw_date_of_disaster',
        'raw_date_of_issue',
        'raw_glide_number',
        'raw_num_of_other_partner_involved',
        'raw_num_of_partner_ns_involved',
        'raw_num_of_people_affected',
        'raw_num_of_people_to_be_assisted',
        'raw_operation_end_date',
        'raw_operation_start_date',
        'raw_overall_operation_budget',
        'raw_disaster_risk_reduction_female',
        'raw_disaster_risk_reduction_male',
        'raw_disaster_risk_reduction_people_reached',
        #'raw_disaster_risk_reduction_people_targeted',
        'raw_disaster_risk_reduction_requirements',
        'raw_health_female',
        'raw_health_male',
        'raw_health_people_reached',
        #'raw_health_people_targeted',
        'raw_health_requirements',
        'raw_livelihoods_and_basic_needs_female',
        'raw_livelihoods_and_basic_needs_male',
        'raw_livelihoods_and_basic_needs_people_reached',
        #'raw_livelihoods_and_basic_needs_people_targeted',
        'raw_livelihoods_and_basic_needs_requirements',
        'raw_migration_female',
        'raw_migration_male',
        'raw_migration_people_reached',
        #'raw_migration_people_targeted',
        'raw_migration_requirements',
        'raw_protection_gender_and_inclusion_female',
        'raw_protection_gender_and_inclusion_male',
        'raw_protection_gender_and_inclusion_people_reached',
        #'raw_protection_gender_and_inclusion_people_targeted',
        'raw_protection_gender_and_inclusion_requirements',
        'raw_shelter_female',
        'raw_shelter_male',
        'raw_shelter_people_reached',
        #'raw_shelter_people_targeted',
        'raw_shelter_requirements',
        'raw_water_sanitation_and_hygiene_female',
        'raw_water_sanitation_and_hygiene_male',
        'raw_water_sanitation_and_hygiene_people_reached',
        #'raw_water_sanitation_and_hygiene_people_targeted',
        'raw_water_sanitation_and_hygiene_requirements',
    )
    fields_for_edit = ['is_validated', 'raw_file_url']
    fields_for_edit.extend([(f[4:], f) for f in readonly_fields if f != 'raw_file_url'])
    fields = fields_for_edit
    actions = ['export_all_fr', 'export_selected_fr']

    def export_selected_fr(self, request, queryset):
        meta = self.model._meta
        field_names = [field.name for field in meta.fields if field.name.startswith('raw_')]
        field_names_without_raw = [name[4:] for name in field_names]
        timestr = time.strftime("%Y%m%d-%H%M%S")

        response = HttpResponse(content_type='text/csv')
        response['Content-Disposition'] = 'attachment; filename=fr_selected_list_{}.csv'.format(
            timestr)
        writer = csv.writer(response)

        first_row = ['']
        first_row.extend(field_names_without_raw)
        writer.writerow(first_row)

        counter = 0
        for fr in queryset:
            new_row = [counter]
            new_row.extend([getattr(fr, field) for field in field_names if field != ''])
            writer.writerow(new_row)
            counter += 1
        return response
    export_selected_fr.short_description = 'Export selected document(s) to CSV'

    def export_all_fr(self, request, queryset):
        qset = models.EmergencyOperationsDataset.objects.all()
        field_names = [field.name for field in qset.model._meta.fields if field.name.startswith('raw_')]
        field_names_without_raw = [name[4:] for name in field_names]

        response = HttpResponse(content_type='text/csv')
        response['Content-Disposition'] = 'attachment; filename=fr.csv'
        writer = csv.writer(response)

        first_row = ['']
        first_row.extend(field_names_without_raw)
        writer.writerow(first_row)

        counter = 0
        for fr in qset:
            new_row = [counter]
            new_row.extend([getattr(fr, field) for field in field_names if field != ''])
            writer.writerow(new_row)
            counter += 1
        return response
    export_all_fr.short_description = 'Export all documents to CSV (select one before for it to work)'

class EmergencyOperationsEAAdmin(CompareVersionAdmin):
    search_fields = ('file_name', 'raw_file_name', 'appeal_number',)
    list_display = ('file_name', 'raw_file_name', 'raw_file_url', 'appeal_number', 'is_validated',)
    readonly_fields = (
        'raw_file_name',
        'raw_file_url',
        'raw_appeal_ends',
        'raw_appeal_launch_date',
        'raw_appeal_number',
        'raw_current_operation_budget',
        'raw_dref_allocated',
        'raw_glide_number',
        'raw_num_of_people_to_be_assisted',
        'raw_disaster_risk_reduction_female',
        'raw_disaster_risk_reduction_male',
        'raw_disaster_risk_reduction_people_reached',
        'raw_disaster_risk_reduction_people_targeted',
        'raw_disaster_risk_reduction_requirements',
        'raw_health_female',
        'raw_health_male',
        'raw_health_people_reached',
        'raw_health_people_targeted',
        'raw_health_requirements',
        'raw_livelihoods_and_basic_needs_female',
        'raw_livelihoods_and_basic_needs_male',
        'raw_livelihoods_and_basic_needs_people_reached',
        'raw_livelihoods_and_basic_needs_people_targeted',
        'raw_livelihoods_and_basic_needs_requirements',
        'raw_migration_female',
        'raw_migration_male',
        'raw_migration_people_reached',
        'raw_migration_people_targeted',
        'raw_migration_requirements',
        'raw_protection_gender_and_inclusion_female',
        'raw_protection_gender_and_inclusion_male',
        'raw_protection_gender_and_inclusion_people_reached',
        'raw_protection_gender_and_inclusion_people_targeted',
        'raw_protection_gender_and_inclusion_requirements',
        'raw_shelter_female',
        'raw_shelter_male',
        'raw_shelter_people_reached',
        'raw_shelter_people_targeted',
        'raw_shelter_requirements',
        'raw_water_sanitation_and_hygiene_female',
        'raw_water_sanitation_and_hygiene_male',
        'raw_water_sanitation_and_hygiene_people_reached',
        'raw_water_sanitation_and_hygiene_people_targeted',
        'raw_water_sanitation_and_hygiene_requirements',
    )
    fields_for_edit = ['is_validated', 'raw_file_url']
    fields_for_edit.extend([(f[4:], f) for f in readonly_fields if f != 'raw_file_url'])
    fields = fields_for_edit
    actions = ['export_all_ea', 'export_selected_ea']

    def export_selected_ea(self, request, queryset):
        meta = self.model._meta
        field_names = [field.name for field in meta.fields if field.name.startswith('raw_')]
        field_names_without_raw = [name[4:] for name in field_names]
        timestr = time.strftime("%Y%m%d-%H%M%S")

        response = HttpResponse(content_type='text/csv')
        response['Content-Disposition'] = 'attachment; filename=ea_selected_list_{}.csv'.format(
            timestr)
        writer = csv.writer(response)

        first_row = ['']
        first_row.extend(field_names_without_raw)
        writer.writerow(first_row)

        counter = 0
        for fr in queryset:
            new_row = [counter]
            new_row.extend([getattr(fr, field) for field in field_names if field != ''])
            writer.writerow(new_row)
            counter += 1
        return response
    export_selected_ea.short_description = 'Export selected document(s) to CSV'

    def export_all_ea(self, request, queryset):
        qset = models.EmergencyOperationsDataset.objects.all()
        field_names = [field.name for field in qset.model._meta.fields if field.name.startswith('raw_')]
        field_names_without_raw = [name[4:] for name in field_names]

        response = HttpResponse(content_type='text/csv')
        response['Content-Disposition'] = 'attachment; filename=ea.csv'
        writer = csv.writer(response)

        first_row = ['']
        first_row.extend(field_names_without_raw)
        writer.writerow(first_row)

        counter = 0
        for fr in qset:
            new_row = [counter]
            new_row.extend([getattr(fr, field) for field in field_names if field != ''])
            writer.writerow(new_row)
            counter += 1
        return response
    export_all_ea.short_description = 'Export all documents to CSV (select one before for it to work)'


# Global view of Revisions, not that informational, maybe needed in the future
# class RevisionAdmin(admin.ModelAdmin):
#     list_display = ('user', 'comment', 'date_created')
#     search_fields = ('user__username', 'comment')
#     date_hierarchy = ('date_created')
#     list_display_links = None


class AuthLogAdmin(admin.ModelAdmin):
    list_display = ['created_at', 'action', 'username',]
    list_filter = ['action']
    search_fields = ['action', 'username']
    list_display_links = None

    def has_add_permission(self, request, obj=None):
        return False

    def get_actions(self, request):
        actions = super().get_actions(request)
        if 'delete_selected' in actions:
            del actions['delete_selected']
        return actions


class ReversionDifferenceLogAdmin(admin.ModelAdmin):
    list_display = ('created_at', 'username', 'action', 'object_type', 'object_name', 'object_id', 'changed_from', 'changed_to')
    list_filter = ('action', 'object_type')
    search_fields = ('username', 'object_name', 'object_type', 'changed_from', 'changed_to')
    list_display_links = None

    def has_add_permission(self, request, obj=None):
        return False

    def get_actions(self, request):
        actions = super().get_actions(request)
        if 'delete_selected' in actions:
            del actions['delete_selected']
        return actions


admin.site.register(models.DisasterType, DisasterTypeAdmin)
admin.site.register(models.Event, EventAdmin)
admin.site.register(models.GDACSEvent, GdacsAdmin)
admin.site.register(models.Country, CountryAdmin)
admin.site.register(models.Region, RegionAdmin)
admin.site.register(models.District, DistrictAdmin)
admin.site.register(models.Appeal, AppealAdmin)
admin.site.register(models.AppealDocument, AppealDocumentAdmin)
admin.site.register(models.FieldReport, FieldReportAdmin)
admin.site.register(models.Action, ActionAdmin)
admin.site.register(models.Profile, UserProfileAdmin)
admin.site.register(models.SituationReport, SituationReportAdmin)
admin.site.register(models.SituationReportType, SituationReportTypeAdmin)
admin.site.register(models.EmergencyOperationsDataset, EmergencyOperationsDatasetAdmin)
admin.site.register(models.EmergencyOperationsPeopleReached, EmergencyOperationsPeopleReachedAdmin)
admin.site.register(models.EmergencyOperationsFR, EmergencyOperationsFRAdmin)
admin.site.register(models.EmergencyOperationsEA, EmergencyOperationsEAAdmin)
admin.site.register(models.CronJob, CronJobAdmin)
admin.site.register(models.AuthLog, AuthLogAdmin)
admin.site.register(models.ReversionDifferenceLog, ReversionDifferenceLogAdmin)
#admin.site.register(Revision, RevisionAdmin)
admin.site.site_url = 'https://' + os.environ.get('FRONTEND_URL')
admin.widgets.RelatedFieldWidgetWrapper.template_name = 'related_widget_wrapper.html'<|MERGE_RESOLUTION|>--- conflicted
+++ resolved
@@ -444,25 +444,18 @@
         return actions
 
 
-<<<<<<< HEAD
-class SituationReportAdmin(RegionRestrictedAdmin):
+class SituationReportAdmin(CompareVersionAdmin, RegionRestrictedAdmin):
     search_fields = ('name', 'event__name',)
     list_display = ('name', 'link_to_event', 'type', 'visibility',)
-=======
-class SituationReportAdmin(CompareVersionAdmin, RegionRestrictedAdmin):
->>>>>>> c1d969f5
     country_in = 'event__countries__in'
     region_in = 'event__regions__in'
     autocomplete_fields = ('event',)
-
-<<<<<<< HEAD
+    
     def link_to_event(self, obj):
         link=reverse("admin:api_event_change", args=[obj.event.id]) #model name has to be lowercase
         return format_html('<a href="{}" style="font-weight: 600;">{}</a>', link, obj.event.name)
     link_to_event.allow_tags=True
 
-=======
->>>>>>> c1d969f5
     # Works, but gives azure storageclient ERROR - Client-Request-ID=... Retry policy did not allow for a retry: ... HTTP status code=404, Exception=The specified blob does not exist.
     # Has a duplication at PER NiceDocuments
     def save_model(self, request, obj, form, change):
