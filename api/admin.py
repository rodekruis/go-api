import os
import csv
import time
from django.contrib import admin, messages
from django.urls import reverse
from django.utils.translation import gettext_lazy as _
from django.utils.html import format_html_join, format_html
from django.utils.safestring import mark_safe
from api.event_sources import SOURCES
from api.admin_classes import RegionRestrictedAdmin
from django_admin_listfilter_dropdown.filters import (
    DropdownFilter, ChoiceDropdownFilter, RelatedDropdownFilter
)
import api.models as models
from django.contrib import admin
from django.contrib.auth.admin import UserAdmin
from django.contrib.auth.models import User
from rest_framework.authtoken.admin import TokenAdmin
from rest_framework.authtoken.models import Token
from django.http import HttpResponse
from .forms import ActionForm
from reversion.admin import VersionAdmin
from reversion.models import Revision, Version
from reversion_compare.admin import CompareVersionAdmin

class GoUserAdmin(UserAdmin):
    list_filter = (
        ('profile__country__region', RelatedDropdownFilter),
        ('profile__country', RelatedDropdownFilter),
        ('groups', RelatedDropdownFilter),
        'is_staff',
        'is_superuser',
        'is_active',
    )

admin.site.unregister(User)
admin.site.register(User, GoUserAdmin)

class GoTokenAdmin(TokenAdmin):
    search_fields = ('user__username', 'user__email',)

admin.site.unregister(Token)
admin.site.register(Token, GoTokenAdmin)


class HasRelatedEventFilter(admin.SimpleListFilter):
    title = _('related emergency')
    parameter_name = 'related_emergency'
    def lookups(self, request, model_admin):
        return (
            ('yes', _('Exists')),
            ('confirm', _('Needs confirmation')),
            ('no', _('None')),
        )
    def queryset(self, request, queryset):
        if self.value() == 'yes':
            return queryset.filter(event__isnull=False).filter(needs_confirmation=False)
        if self.value() == 'confirm':
            return queryset.filter(event__isnull=False).filter(needs_confirmation=True)
        if self.value() == 'no':
            return queryset.filter(event__isnull=True)


class MembershipFilter(admin.SimpleListFilter):
    title = _('membership')
    parameter_name = 'membership'
    def lookups(self, request, model_admin):
        return (
            ('membership', _('Membership')),
            ('ifrc', _('IFRC')),
            ('public', _('Public')),
        )
    def queryset(self, request, queryset):
        if self.value() == 'membership':
            return queryset.filter(visibility=models.VisibilityChoices.MEMBERSHIP)
        if self.value() == 'ifrc':
            return queryset.filter(visibility=models.VisibilityChoices.IFRC)
        if self.value() == 'public':
            return queryset.filter(visibility=models.VisibilityChoices.PUBLIC)


class AppealTypeFilter(admin.SimpleListFilter):
    title = _('appeal type')
    parameter_name = 'appeal_type'
    def lookups(self, request, model_admin):
        return (
            ('dref', _('DREF')),
            ('appeal', _('Appeal')),
            ('intl', _('Intl appeal')),
        )
    def queryset(self, request, queryset):
        if self.value() == 'dref':
            return queryset.filter(atype=models.AppealType.DREF)
        if self.value() == 'appeal':
            return queryset.filter(atype=models.AppealType.APPEAL)
        if self.value() == 'intl':
            return queryset.filter(atype=models.AppealType.INTL)


class IsFeaturedFilter(admin.SimpleListFilter):
    title = _('featured')
    parameter_name = 'featured'
    def lookups(self, request, model_admin):
        return (
            ('featured', _('Featured')),
            ('not', _('Not Featured')),
        )
    def queryset(self, request, queryset):
        if self.value() == 'featured':
            return queryset.filter(is_featured=True)
        if self.value() == 'not':
            return queryset.filter(is_featured=False)


class EventSourceFilter(admin.SimpleListFilter):
    title = _('source')
    parameter_name = 'event_source'
    def lookups(self, request, model_admin):
        return (
            ('input', _('Manual input')),
            ('gdacs', _('GDACs scraper')),
            ('who', _('WHO scraper')),
            ('report_ingest', _('Field report ingest')),
            ('report_admin', _('Field report admin')),
            ('appeal_admin', _('Appeals admin')),
            ('unknown', _('Unknown automated')),
        )
    def queryset(self, request, queryset):
        if self.value() == 'input':
            return queryset.filter(auto_generated=False)
        if self.value() == 'gdacs':
            return queryset.filter(auto_generated_source=SOURCES['gdacs'])
        if self.value() == 'who':
            return queryset.filter(auto_generated_source__startswith='www.who.int')
        if self.value() == 'report_ingest':
            return queryset.filter(auto_generated_source=SOURCES['report_ingest'])
        if self.value() == 'report_admin':
            return queryset.filter(auto_generated_source=SOURCES['report_admin'])
        if self.value() == 'appeal_admin':
            return queryset.filter(auto_generated_source=SOURCES['appeal_admin'])
        if self.value() == 'unknown':
            return queryset.filter(auto_generated=True).filter(auto_generated_source__isnull=True)


class DisasterTypeAdmin(admin.ModelAdmin):
    search_fields = ('name',)


class KeyFigureInline(admin.TabularInline):
    model = models.KeyFigure


class SnippetInline(admin.TabularInline):
    model = models.Snippet


class EventContactInline(admin.TabularInline):
    model = models.EventContact


class SituationReportInline(admin.TabularInline):
    model = models.SituationReport


class EventAdmin(CompareVersionAdmin, RegionRestrictedAdmin):
    country_in = 'countries__pk__in'
    region_in = 'regions__pk__in'

    inlines = [KeyFigureInline, SnippetInline, EventContactInline, SituationReportInline]
    list_display = ('name', 'ifrc_severity_level', 'glide', 'auto_generated', 'auto_generated_source',)
    list_filter = [IsFeaturedFilter, EventSourceFilter,]
    search_fields = ('name', 'countries__name', 'dtype__name',)
    readonly_fields = ('appeals', 'field_reports', 'auto_generated_source',)
    autocomplete_fields = ('countries', 'districts', 'parent_event',)
    def appeals(self, instance):
        if getattr(instance, 'appeals').exists():
            return format_html_join(
                mark_safe('<br />'),
                '{} - {}',
                ((appeal.code, appeal.name) for appeal in instance.appeals.all())
            )
        return mark_safe('<span class="errors">No related appeals</span>')
    appeals.short_description = 'Appeals'

    # Overwriting readonly fields for Edit mode
    def changeform_view(self, request, *args, **kwargs):
        self.readonly_fields = list(self.readonly_fields)
<<<<<<< HEAD
        if not request.user.is_superuser:
            self.readonly_fields.append('parent_event')
=======
        if not request.user.is_superuser: 
            if 'parent_event' not in self.readonly_fields:
                self.readonly_fields.append('parent_event')
>>>>>>> 1e5055e4

        return super(EventAdmin, self).changeform_view(request, *args, **kwargs)

    def field_reports(self, instance):
        if getattr(instance, 'field_reports').exists():
            return format_html_join(
                mark_safe('<br />'),
                '{} - {}',
                ((report.pk, report.summary) for report in instance.field_reports.all())
            )
        return mark_safe('<span class="errors">No related field reports</span>')
    field_reports.short_description = 'Field Reports'

# For multiple document fields inline. TO be FIXED: only the last one is saved. Change also tabular.html (DELETEME)
#   def save_formset(self, request, form, formset, change):
#       if hasattr(formset.model, 'document'): # SituationReports (or other similars)
#           instances = formset.save(commit=False)
#           for inst in formset.deleted_objects:
#               inst.delete()
#           for inst in formset.changed_objects:
#               inst.save()
#           for inst in formset.new_objects:
#               for i,one_document in enumerate(request.FILES.getlist('documents_multiple')):
#                   if i<30: # not letting tons of documents to be attached
#                       inst.name     = inst.name if i == 0 else inst.name + '-' + str(i)
#                       inst.document = one_document
#                       inst.save()
#           formset.save_m2m()
#       else:
#           formset.save()


class GdacsAdmin(CompareVersionAdmin, RegionRestrictedAdmin):
    country_in = 'countries__pk__in'
    region_in = None
    search_fields = ('title',)


class ActionsTakenInline(admin.TabularInline):
    model = models.ActionsTaken


class SourceInline(admin.TabularInline):
    model = models.Source


class FieldReportContactInline(admin.TabularInline):
    model = models.FieldReportContact


class FieldReportAdmin(CompareVersionAdmin, RegionRestrictedAdmin):
    country_in = 'countries__pk__in'
    region_in = 'regions__pk__in'

    inlines = [ActionsTakenInline, SourceInline, FieldReportContactInline]
    list_display = ('summary', 'event', 'visibility',)
    list_select_related = ('event',)
    search_fields = ('countries__name', 'regions__name', 'summary',)
    autocomplete_fields = ('event', 'countries', 'districts',)
    readonly_fields = ('report_date', 'created_at', 'updated_at',)
    list_filter = [MembershipFilter,]
    actions = ['create_events', 'export_field_reports', ]

    def create_events(self, request, queryset):
        for report in queryset:
            event = models.Event.objects.create(
                name=report.summary,
                dtype=getattr(report, 'dtype'),
                disaster_start_date=getattr(report, 'created_at'),
                auto_generated=True,
                auto_generated_source=SOURCES['report_admin'],
            )
            if getattr(report, 'countries').exists():
                for country in report.countries.all():
                    event.countries.add(country)
            if getattr(report, 'regions').exists():
                for region in report.regions.all():
                    event.regions.add(region)
            report.event = event
            report.save()
        self.message_user(request, '%s emergency object(s) created' % queryset.count())
    create_events.short_description = 'Create emergencies from selected reports'

    def export_field_reports(self, request, queryset):
        meta = self.model._meta
        field_names = [field.name for field in meta.fields]
        timestr = time.strftime("%Y%m%d-%H%M%S")

        response = HttpResponse(content_type='text/csv')
        response['Content-Disposition'] = 'attachment; filename=FieldReports_export_{}.csv'.format(
            timestr)
        writer = csv.writer(response)

        writer.writerow(field_names)

        for fr in queryset:
            row = writer.writerow([getattr(fr, field) for field in field_names])
        return response
    export_field_reports.short_description = 'Export selected Field Reports to CSV'

    def get_actions(self, request):
        actions = super(FieldReportAdmin, self).get_actions(request)
        if not request.user.is_superuser:
            del actions['export_field_reports']
        return actions

class ActionAdmin(CompareVersionAdmin):
    form = ActionForm
    list_display = ('__str__', 'field_report_types', 'organizations', 'category',)


class AppealDocumentInline(admin.TabularInline):
    model = models.AppealDocument


class AppealAdmin(CompareVersionAdmin, RegionRestrictedAdmin):
    country_in = 'country__pk__in'
    region_in = 'region__pk__in'
    inlines = [AppealDocumentInline]
    list_display = ('code', 'name', 'atype', 'needs_confirmation', 'event', 'start_date',)
    list_select_related = ('event',)
    search_fields = ('code', 'name',)
    readonly_fields = ('region',)
    list_filter = [HasRelatedEventFilter, AppealTypeFilter,]
    actions = ['create_events', 'confirm_events',]
    autocomplete_fields = ('event', 'country',)

    def create_events(self, request, queryset):
        for appeal in queryset:
            event = models.Event.objects.create(
                name=appeal.name,
                dtype=getattr(appeal, 'dtype'),
                disaster_start_date=getattr(appeal, 'start_date'),
                auto_generated=True,
                auto_generated_source=SOURCES['appeal_admin'],
            )
            if appeal.country is not None:
                event.countries.add(appeal.country)
            if appeal.region is not None:
                event.regions.add(appeal.region)
            appeal.event = event
            appeal.save()
        self.message_user(request, '%s emergency object(s) created' % queryset.count())
    create_events.short_description = 'Create emergencies from selected appeals'

    def confirm_events(self, request, queryset):
        errors = []
        for appeal in queryset:
            if not appeal.needs_confirmation or not appeal.event:
                errors.append(appeal.code)
        if len(errors):
            self.message_user(request, '%s %s not have an unconfirmed event.' % (', '.join(errors), 'does' if len(errors) == 1 else 'do'),
                              level=messages.ERROR)
        else:
            for appeal in queryset:
                appeal.needs_confirmation = False
                appeal.save()
    confirm_events.short_description = 'Confirm emergencies as correct'

    def save_model(self, request, obj, form, change):
        if (obj.country):
            obj.region = obj.country.region
        super().save_model(request, obj, form, change)


class AppealDocumentAdmin(CompareVersionAdmin, RegionRestrictedAdmin):
    country_in = 'appeal__country__in'
    region_in = 'appeal__region__in'
    search_fields = ('name', 'appeal__code', 'appeal__name')


class CountryKeyFigureInline(admin.TabularInline):
    model = models.CountryKeyFigure


class RegionKeyFigureInline(admin.TabularInline):
    model = models.RegionKeyFigure


class CountrySnippetInline(admin.TabularInline):
    model = models.CountrySnippet


class RegionSnippetInline(admin.TabularInline):
    model = models.RegionSnippet


class CountryLinkInline(admin.TabularInline):
    model = models.CountryLink


class RegionLinkInline(admin.TabularInline):
    model = models.RegionLink


class CountryContactInline(admin.TabularInline):
    model = models.CountryContact


class RegionContactInline(admin.TabularInline):
    model = models.RegionContact


class DistrictAdmin(CompareVersionAdmin, RegionRestrictedAdmin):
    country_in = 'country__pk__in'
    region_in = 'country__region__in'
    search_fields = ('name', 'country_name',)


class CountryAdmin(CompareVersionAdmin, RegionRestrictedAdmin):
    country_in = 'pk__in'
    list_display = ('__str__', 'record_type')
    region_in = 'region__pk__in'
    list_editable = ('record_type',)
    search_fields = ('name',)
    inlines = [CountryKeyFigureInline, CountrySnippetInline, CountryLinkInline, CountryContactInline,]
    exclude = ('key_priorities',)


class RegionAdmin(CompareVersionAdmin, RegionRestrictedAdmin):
    country_in = None
    region_in = 'pk__in'
    inlines = [RegionKeyFigureInline, RegionSnippetInline, RegionLinkInline, RegionContactInline,]
    search_fields = ('name',)


class UserProfileAdmin(CompareVersionAdmin):
    search_fields = ('user__username', 'user__email', 'country__name',)
    list_filter = (
        ('country__region', RelatedDropdownFilter),
        ('country', RelatedDropdownFilter),
    )
    actions = ['export_selected_users',]

    def export_selected_users(self, request, queryset):
        meta = self.model._meta
        prof_field_names = [field.name for field in meta.fields]
        user_field_names = [field.name for field in models.User._meta.fields if field.name!="password"]
        timestr = time.strftime("%Y%m%d-%H%M%S")

        response = HttpResponse(content_type='text/csv')
        response['Content-Disposition'] = 'attachment; filename=Users_export_{}.csv'.format(
            timestr)
        writer = csv.writer(response)

        writer.writerow(prof_field_names + user_field_names + ['groups'])

        for prof in queryset:

            user_model = models.User.objects.get(id=prof.user_id)
            user_groups = list(user_model.groups.values_list('name',flat = True))
            user_groups_string = ', '.join(user_groups) if user_groups else ''

            writer.writerow([getattr(prof, field) for field in prof_field_names] + [
                                  getattr(user_model, field) for field in user_field_names] + [user_groups_string] )
        return response
    export_selected_users.short_description = 'Export selected Users with their Profiles'

    def get_actions(self, request):
        actions = super(UserProfileAdmin, self).get_actions(request)
        if not request.user.is_superuser:
            del actions['export_selected_users']
        return actions


class SituationReportAdmin(CompareVersionAdmin, RegionRestrictedAdmin):
    search_fields = ('name', 'event__name',)
    list_display = ('name', 'link_to_event', 'type', 'visibility',)
    country_in = 'event__countries__in'
    region_in = 'event__regions__in'
    autocomplete_fields = ('event',)
    
    def link_to_event(self, obj):
        link=reverse("admin:api_event_change", args=[obj.event.id]) #model name has to be lowercase
        return format_html('<a href="{}" style="font-weight: 600;">{}</a>', link, obj.event.name)
    link_to_event.allow_tags=True

    # Works, but gives azure storageclient ERROR - Client-Request-ID=... Retry policy did not allow for a retry: ... HTTP status code=404, Exception=The specified blob does not exist.
    # Has a duplication at PER NiceDocuments
    def save_model(self, request, obj, form, change):
       if change:
           obj.save()
       else:
           for i,one_document in enumerate(request.FILES.getlist('documents_multiple')):
               if i<30: # not letting tons of documents to be attached
                   models.SituationReport.objects.create(
                       name        =obj.name if i == 0 else obj.name + '-' + str(i),
                       document    =one_document,
                       document_url=obj.document_url,
                       event       =obj.event,
                       type        =obj.type,
                       visibility  =obj.visibility,
                       )

class SituationReportTypeAdmin(CompareVersionAdmin):
    search_fields = ('type',)

class CronJobAdmin(CompareVersionAdmin):
    search_fields = ('name', 'created_at',)
    readonly_fields = ('created_at',)
    list_filter = ('status', 'name')


class EmergencyOperationsDatasetAdmin(CompareVersionAdmin):
    search_fields = ('file_name', 'raw_file_name', 'appeal_number',)
    list_display = ('file_name', 'raw_file_name', 'raw_file_url', 'appeal_number', 'is_validated',)
    readonly_fields = (
        'raw_file_name',
        'raw_file_url',
        'raw_appeal_launch_date',
        'raw_appeal_number',
        'raw_category_allocated',
        'raw_date_of_issue',
        'raw_dref_allocated',
        'raw_expected_end_date',
        'raw_expected_time_frame',
        'raw_glide_number',
        'raw_num_of_people_affected',
        'raw_num_of_people_to_be_assisted',
        'raw_disaster_risk_reduction_female',
        'raw_disaster_risk_reduction_male',
        'raw_disaster_risk_reduction_people_reached',
        'raw_disaster_risk_reduction_people_targeted',
        'raw_disaster_risk_reduction_requirements',
        'raw_health_female',
        'raw_health_male',
        'raw_health_people_reached',
        'raw_health_people_targeted',
        'raw_health_requirements',
        'raw_livelihoods_and_basic_needs_female',
        'raw_livelihoods_and_basic_needs_male',
        'raw_livelihoods_and_basic_needs_people_reached',
        'raw_livelihoods_and_basic_needs_people_targeted',
        'raw_livelihoods_and_basic_needs_requirements',
        'raw_migration_female',
        'raw_migration_male',
        'raw_migration_people_reached',
        'raw_migration_people_targeted',
        'raw_migration_requirements',
        'raw_protection_gender_and_inclusion_female',
        'raw_protection_gender_and_inclusion_male',
        'raw_protection_gender_and_inclusion_people_reached',
        'raw_protection_gender_and_inclusion_people_targeted',
        'raw_protection_gender_and_inclusion_requirements',
        'raw_shelter_female',
        'raw_shelter_male',
        'raw_shelter_people_reached',
        'raw_shelter_people_targeted',
        'raw_shelter_requirements',
        'raw_water_sanitation_and_hygiene_female',
        'raw_water_sanitation_and_hygiene_male',
        'raw_water_sanitation_and_hygiene_people_reached',
        'raw_water_sanitation_and_hygiene_people_targeted',
        'raw_water_sanitation_and_hygiene_requirements',
        'raw_education_female',
        'raw_education_male',
        'raw_education_people_reached',
        'raw_education_people_targeted',
        'raw_education_requirements',
    )
    fields_for_edit = ['is_validated', 'raw_file_url']
    fields_for_edit.extend([(f[4:], f) for f in readonly_fields if f != 'raw_file_url'])
    fields = fields_for_edit
    actions = ['export_all_epoa', 'export_selected_epoa']

    def export_selected_epoa(self, request, queryset):
        meta = self.model._meta
        field_names = [field.name for field in meta.fields if field.name.startswith('raw_')]
        field_names_without_raw = [name[4:] for name in field_names]
        timestr = time.strftime("%Y%m%d-%H%M%S")

        response = HttpResponse(content_type='text/csv')
        response['Content-Disposition'] = 'attachment; filename=epoa_selected_list_{}.csv'.format(
            timestr)
        writer = csv.writer(response)

        first_row = ['']
        first_row.extend(field_names_without_raw)
        writer.writerow(first_row)

        counter = 0
        for fr in queryset:
            new_row = [counter]
            new_row.extend([getattr(fr, field) for field in field_names if field != ''])
            writer.writerow(new_row)
            counter += 1
        return response
    export_selected_epoa.short_description = 'Export selected document(s) to CSV'

    def export_all_epoa(self, request, queryset):
        qset = models.EmergencyOperationsDataset.objects.all()
        field_names = [field.name for field in qset.model._meta.fields if field.name.startswith('raw_')]
        field_names_without_raw = [name[4:] for name in field_names]

        response = HttpResponse(content_type='text/csv')
        response['Content-Disposition'] = 'attachment; filename=epoa.csv'
        writer = csv.writer(response)

        first_row = ['']
        first_row.extend(field_names_without_raw)
        writer.writerow(first_row)

        counter = 0
        for fr in qset:
            new_row = [counter]
            new_row.extend([getattr(fr, field) for field in field_names if field != ''])
            writer.writerow(new_row)
            counter += 1
        return response
    export_all_epoa.short_description = 'Export all documents to CSV (select one before for it to work)'


class EmergencyOperationsPeopleReachedAdmin(CompareVersionAdmin):
    search_fields = ('file_name', 'raw_file_name', 'appeal_number',)
    list_display = ('file_name', 'raw_file_name', 'raw_file_url', 'appeal_number', 'is_validated',)
    readonly_fields = (
        'raw_file_name',
        'raw_file_url',
        'raw_appeal_number',
        'raw_date_of_issue',
        'raw_epoa_update_num',
        'raw_glide_number',
        'raw_operation_start_date',
        'raw_operation_timeframe',
        'raw_time_frame_covered_by_update',
        'raw_disaster_risk_reduction_female',
        'raw_disaster_risk_reduction_male',
        'raw_disaster_risk_reduction_people_reached',
        'raw_disaster_risk_reduction_requirements',
        'raw_health_female',
        'raw_health_male',
        'raw_health_people_reached',
        'raw_health_requirements',
        'raw_livelihoods_and_basic_needs_female',
        'raw_livelihoods_and_basic_needs_male',
        'raw_livelihoods_and_basic_needs_people_reached',
        'raw_livelihoods_and_basic_needs_requirements',
        'raw_migration_female',
        'raw_migration_male',
        'raw_migration_people_reached',
        'raw_migration_requirements',
        'raw_protection_gender_and_inclusion_female',
        'raw_protection_gender_and_inclusion_male',
        'raw_protection_gender_and_inclusion_people_reached',
        'raw_protection_gender_and_inclusion_requirements',
        'raw_shelter_female',
        'raw_shelter_male',
        'raw_shelter_people_reached',
        'raw_shelter_requirements',
        'raw_water_sanitation_and_hygiene_female',
        'raw_water_sanitation_and_hygiene_male',
        'raw_water_sanitation_and_hygiene_people_reached',
        'raw_water_sanitation_and_hygiene_requirements',
    )
    fields_for_edit = ['is_validated', 'raw_file_url']
    fields_for_edit.extend([(f[4:], f) for f in readonly_fields if f != 'raw_file_url'])
    fields = fields_for_edit
    actions = ['export_all_ou', 'export_selected_ou']

    def export_selected_ou(self, request, queryset):
        meta = self.model._meta
        field_names = [field.name for field in meta.fields if field.name.startswith('raw_')]
        field_names_without_raw = [name[4:] for name in field_names]
        timestr = time.strftime("%Y%m%d-%H%M%S")

        response = HttpResponse(content_type='text/csv')
        response['Content-Disposition'] = 'attachment; filename=ou_selected_list_{}.csv'.format(
            timestr)
        writer = csv.writer(response)

        first_row = ['']
        first_row.extend(field_names_without_raw)
        writer.writerow(first_row)

        counter = 0
        for fr in queryset:
            new_row = [counter]
            new_row.extend([getattr(fr, field) for field in field_names if field != ''])
            writer.writerow(new_row)
            counter += 1
        return response
    export_selected_ou.short_description = 'Export selected document(s) to CSV'

    def export_all_ou(self, request, queryset):
        qset = models.EmergencyOperationsDataset.objects.all()
        field_names = [field.name for field in qset.model._meta.fields if field.name.startswith('raw_')]
        field_names_without_raw = [name[4:] for name in field_names]

        response = HttpResponse(content_type='text/csv')
        response['Content-Disposition'] = 'attachment; filename=ou.csv'
        writer = csv.writer(response)

        first_row = ['']
        first_row.extend(field_names_without_raw)
        writer.writerow(first_row)

        counter = 0
        for fr in qset:
            new_row = [counter]
            new_row.extend([getattr(fr, field) for field in field_names if field != ''])
            writer.writerow(new_row)
            counter += 1
        return response
    export_all_ou.short_description = 'Export all documents to CSV (select one before for it to work)'

class EmergencyOperationsFRAdmin(CompareVersionAdmin):
    search_fields = ('file_name', 'raw_file_name', 'appeal_number',)
    list_display = ('file_name', 'raw_file_name', 'raw_file_url', 'appeal_number', 'is_validated',)
    readonly_fields = (
        'raw_file_name',
        'raw_file_url',
        'raw_appeal_number',
        'raw_date_of_disaster',
        'raw_date_of_issue',
        'raw_glide_number',
        'raw_num_of_other_partner_involved',
        'raw_num_of_partner_ns_involved',
        'raw_num_of_people_affected',
        'raw_num_of_people_to_be_assisted',
        'raw_operation_end_date',
        'raw_operation_start_date',
        'raw_overall_operation_budget',
        'raw_disaster_risk_reduction_female',
        'raw_disaster_risk_reduction_male',
        'raw_disaster_risk_reduction_people_reached',
        #'raw_disaster_risk_reduction_people_targeted',
        'raw_disaster_risk_reduction_requirements',
        'raw_health_female',
        'raw_health_male',
        'raw_health_people_reached',
        #'raw_health_people_targeted',
        'raw_health_requirements',
        'raw_livelihoods_and_basic_needs_female',
        'raw_livelihoods_and_basic_needs_male',
        'raw_livelihoods_and_basic_needs_people_reached',
        #'raw_livelihoods_and_basic_needs_people_targeted',
        'raw_livelihoods_and_basic_needs_requirements',
        'raw_migration_female',
        'raw_migration_male',
        'raw_migration_people_reached',
        #'raw_migration_people_targeted',
        'raw_migration_requirements',
        'raw_protection_gender_and_inclusion_female',
        'raw_protection_gender_and_inclusion_male',
        'raw_protection_gender_and_inclusion_people_reached',
        #'raw_protection_gender_and_inclusion_people_targeted',
        'raw_protection_gender_and_inclusion_requirements',
        'raw_shelter_female',
        'raw_shelter_male',
        'raw_shelter_people_reached',
        #'raw_shelter_people_targeted',
        'raw_shelter_requirements',
        'raw_water_sanitation_and_hygiene_female',
        'raw_water_sanitation_and_hygiene_male',
        'raw_water_sanitation_and_hygiene_people_reached',
        #'raw_water_sanitation_and_hygiene_people_targeted',
        'raw_water_sanitation_and_hygiene_requirements',
    )
    fields_for_edit = ['is_validated', 'raw_file_url']
    fields_for_edit.extend([(f[4:], f) for f in readonly_fields if f != 'raw_file_url'])
    fields = fields_for_edit
    actions = ['export_all_fr', 'export_selected_fr']

    def export_selected_fr(self, request, queryset):
        meta = self.model._meta
        field_names = [field.name for field in meta.fields if field.name.startswith('raw_')]
        field_names_without_raw = [name[4:] for name in field_names]
        timestr = time.strftime("%Y%m%d-%H%M%S")

        response = HttpResponse(content_type='text/csv')
        response['Content-Disposition'] = 'attachment; filename=fr_selected_list_{}.csv'.format(
            timestr)
        writer = csv.writer(response)

        first_row = ['']
        first_row.extend(field_names_without_raw)
        writer.writerow(first_row)

        counter = 0
        for fr in queryset:
            new_row = [counter]
            new_row.extend([getattr(fr, field) for field in field_names if field != ''])
            writer.writerow(new_row)
            counter += 1
        return response
    export_selected_fr.short_description = 'Export selected document(s) to CSV'

    def export_all_fr(self, request, queryset):
        qset = models.EmergencyOperationsDataset.objects.all()
        field_names = [field.name for field in qset.model._meta.fields if field.name.startswith('raw_')]
        field_names_without_raw = [name[4:] for name in field_names]

        response = HttpResponse(content_type='text/csv')
        response['Content-Disposition'] = 'attachment; filename=fr.csv'
        writer = csv.writer(response)

        first_row = ['']
        first_row.extend(field_names_without_raw)
        writer.writerow(first_row)

        counter = 0
        for fr in qset:
            new_row = [counter]
            new_row.extend([getattr(fr, field) for field in field_names if field != ''])
            writer.writerow(new_row)
            counter += 1
        return response
    export_all_fr.short_description = 'Export all documents to CSV (select one before for it to work)'

class EmergencyOperationsEAAdmin(CompareVersionAdmin):
    search_fields = ('file_name', 'raw_file_name', 'appeal_number',)
    list_display = ('file_name', 'raw_file_name', 'raw_file_url', 'appeal_number', 'is_validated',)
    readonly_fields = (
        'raw_file_name',
        'raw_file_url',
        'raw_appeal_ends',
        'raw_appeal_launch_date',
        'raw_appeal_number',
        'raw_current_operation_budget',
        'raw_dref_allocated',
        'raw_glide_number',
        'raw_num_of_people_to_be_assisted',
        'raw_disaster_risk_reduction_female',
        'raw_disaster_risk_reduction_male',
        'raw_disaster_risk_reduction_people_reached',
        'raw_disaster_risk_reduction_people_targeted',
        'raw_disaster_risk_reduction_requirements',
        'raw_health_female',
        'raw_health_male',
        'raw_health_people_reached',
        'raw_health_people_targeted',
        'raw_health_requirements',
        'raw_livelihoods_and_basic_needs_female',
        'raw_livelihoods_and_basic_needs_male',
        'raw_livelihoods_and_basic_needs_people_reached',
        'raw_livelihoods_and_basic_needs_people_targeted',
        'raw_livelihoods_and_basic_needs_requirements',
        'raw_migration_female',
        'raw_migration_male',
        'raw_migration_people_reached',
        'raw_migration_people_targeted',
        'raw_migration_requirements',
        'raw_protection_gender_and_inclusion_female',
        'raw_protection_gender_and_inclusion_male',
        'raw_protection_gender_and_inclusion_people_reached',
        'raw_protection_gender_and_inclusion_people_targeted',
        'raw_protection_gender_and_inclusion_requirements',
        'raw_shelter_female',
        'raw_shelter_male',
        'raw_shelter_people_reached',
        'raw_shelter_people_targeted',
        'raw_shelter_requirements',
        'raw_water_sanitation_and_hygiene_female',
        'raw_water_sanitation_and_hygiene_male',
        'raw_water_sanitation_and_hygiene_people_reached',
        'raw_water_sanitation_and_hygiene_people_targeted',
        'raw_water_sanitation_and_hygiene_requirements',
    )
    fields_for_edit = ['is_validated', 'raw_file_url']
    fields_for_edit.extend([(f[4:], f) for f in readonly_fields if f != 'raw_file_url'])
    fields = fields_for_edit
    actions = ['export_all_ea', 'export_selected_ea']

    def export_selected_ea(self, request, queryset):
        meta = self.model._meta
        field_names = [field.name for field in meta.fields if field.name.startswith('raw_')]
        field_names_without_raw = [name[4:] for name in field_names]
        timestr = time.strftime("%Y%m%d-%H%M%S")

        response = HttpResponse(content_type='text/csv')
        response['Content-Disposition'] = 'attachment; filename=ea_selected_list_{}.csv'.format(
            timestr)
        writer = csv.writer(response)

        first_row = ['']
        first_row.extend(field_names_without_raw)
        writer.writerow(first_row)

        counter = 0
        for fr in queryset:
            new_row = [counter]
            new_row.extend([getattr(fr, field) for field in field_names if field != ''])
            writer.writerow(new_row)
            counter += 1
        return response
    export_selected_ea.short_description = 'Export selected document(s) to CSV'

    def export_all_ea(self, request, queryset):
        qset = models.EmergencyOperationsDataset.objects.all()
        field_names = [field.name for field in qset.model._meta.fields if field.name.startswith('raw_')]
        field_names_without_raw = [name[4:] for name in field_names]

        response = HttpResponse(content_type='text/csv')
        response['Content-Disposition'] = 'attachment; filename=ea.csv'
        writer = csv.writer(response)

        first_row = ['']
        first_row.extend(field_names_without_raw)
        writer.writerow(first_row)

        counter = 0
        for fr in qset:
            new_row = [counter]
            new_row.extend([getattr(fr, field) for field in field_names if field != ''])
            writer.writerow(new_row)
            counter += 1
        return response
    export_all_ea.short_description = 'Export all documents to CSV (select one before for it to work)'


# Global view of Revisions, not that informational, maybe needed in the future
# class RevisionAdmin(admin.ModelAdmin):
#     list_display = ('user', 'comment', 'date_created')
#     search_fields = ('user__username', 'comment')
#     date_hierarchy = ('date_created')
#     list_display_links = None


class AuthLogAdmin(admin.ModelAdmin):
    list_display = ['created_at', 'action', 'username',]
    list_filter = ['action']
    search_fields = ['action', 'username']
    list_display_links = None

    def has_add_permission(self, request, obj=None):
        return False

    def get_actions(self, request):
        actions = super().get_actions(request)
        if 'delete_selected' in actions:
            del actions['delete_selected']
        return actions


class ReversionDifferenceLogAdmin(admin.ModelAdmin):
    list_display = ('created_at', 'username', 'action', 'object_type', 'object_name', 'object_id', 'changed_from', 'changed_to')
    list_filter = ('action', 'object_type')
    search_fields = ('username', 'object_name', 'object_type', 'changed_from', 'changed_to')
    list_display_links = None

    def has_add_permission(self, request, obj=None):
        return False

    def get_actions(self, request):
        actions = super().get_actions(request)
        if 'delete_selected' in actions:
            del actions['delete_selected']
        return actions


admin.site.register(models.DisasterType, DisasterTypeAdmin)
admin.site.register(models.Event, EventAdmin)
admin.site.register(models.GDACSEvent, GdacsAdmin)
admin.site.register(models.Country, CountryAdmin)
admin.site.register(models.Region, RegionAdmin)
admin.site.register(models.District, DistrictAdmin)
admin.site.register(models.Appeal, AppealAdmin)
admin.site.register(models.AppealDocument, AppealDocumentAdmin)
admin.site.register(models.FieldReport, FieldReportAdmin)
admin.site.register(models.Action, ActionAdmin)
admin.site.register(models.Profile, UserProfileAdmin)
admin.site.register(models.SituationReport, SituationReportAdmin)
admin.site.register(models.SituationReportType, SituationReportTypeAdmin)
admin.site.register(models.EmergencyOperationsDataset, EmergencyOperationsDatasetAdmin)
admin.site.register(models.EmergencyOperationsPeopleReached, EmergencyOperationsPeopleReachedAdmin)
admin.site.register(models.EmergencyOperationsFR, EmergencyOperationsFRAdmin)
admin.site.register(models.EmergencyOperationsEA, EmergencyOperationsEAAdmin)
admin.site.register(models.CronJob, CronJobAdmin)
admin.site.register(models.AuthLog, AuthLogAdmin)
admin.site.register(models.ReversionDifferenceLog, ReversionDifferenceLogAdmin)
#admin.site.register(Revision, RevisionAdmin)
admin.site.site_url = 'https://' + os.environ.get('FRONTEND_URL')
admin.widgets.RelatedFieldWidgetWrapper.template_name = 'related_widget_wrapper.html'<|MERGE_RESOLUTION|>--- conflicted
+++ resolved
@@ -185,14 +185,9 @@
     # Overwriting readonly fields for Edit mode
     def changeform_view(self, request, *args, **kwargs):
         self.readonly_fields = list(self.readonly_fields)
-<<<<<<< HEAD
-        if not request.user.is_superuser:
-            self.readonly_fields.append('parent_event')
-=======
         if not request.user.is_superuser: 
             if 'parent_event' not in self.readonly_fields:
                 self.readonly_fields.append('parent_event')
->>>>>>> 1e5055e4
 
         return super(EventAdmin, self).changeform_view(request, *args, **kwargs)
 
