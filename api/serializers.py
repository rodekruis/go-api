--- conflicted
+++ resolved
@@ -201,11 +201,7 @@
     field_reports = MiniFieldReportSerializer(many=True, read_only=True)
     class Meta:
         model = Event
-<<<<<<< HEAD
-        fields = ('name', 'dtype', 'countries', 'districts', 'summary', 'num_affected', 'ifrc_severity_level', 'glide', 'disaster_start_date', 'created_at', 'auto_generated', 'appeals', 'contacts', 'key_figures', 'is_featured', 'is_featured_region', 'field_reports', 'hide_attached_field_reports', 'updated_at', 'id', 'slug', 'tab_one_title', 'tab_two_title', 'tab_three_title',)
-=======
-        fields = ('name', 'dtype', 'countries', 'districts', 'summary', 'num_affected', 'ifrc_severity_level', 'glide', 'disaster_start_date', 'created_at', 'auto_generated', 'appeals', 'contacts', 'key_figures', 'is_featured', 'is_featured_region', 'field_reports', 'hide_attached_field_reports', 'updated_at', 'id', 'slug', 'parent_event',)
->>>>>>> 40e7f2db
+        fields = ('name', 'dtype', 'countries', 'districts', 'summary', 'num_affected', 'ifrc_severity_level', 'glide', 'disaster_start_date', 'created_at', 'auto_generated', 'appeals', 'contacts', 'key_figures', 'is_featured', 'is_featured_region', 'field_reports', 'hide_attached_field_reports', 'updated_at', 'id', 'slug', 'tab_one_title', 'tab_two_title', 'tab_three_title', 'parent_event',)
         lookup_field = 'slug'
 
 class SituationReportTypeSerializer(serializers.ModelSerializer):
