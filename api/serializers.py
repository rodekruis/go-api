--- conflicted
+++ resolved
@@ -134,11 +134,7 @@
 class SnippetSerializer(serializers.ModelSerializer):
     class Meta:
         model = Snippet
-<<<<<<< HEAD
-        fields = ('snippet', 'id', 'visibility',)
-=======
         fields = ('event', 'snippet', 'image', 'visibility', 'id',)
->>>>>>> 33d2178c
 
 class EventContactSerializer(serializers.ModelSerializer):
     class Meta:
@@ -180,16 +176,12 @@
     field_reports = MiniFieldReportSerializer(many=True, read_only=True)
     class Meta:
         model = Event
-<<<<<<< HEAD
-        fields = ('name', 'dtype', 'countries', 'summary', 'num_affected', 'alert_level', 'glide', 'disaster_start_date', 'created_at', 'auto_generated', 'appeals', 'contacts', 'key_figures', 'is_featured', 'id',)
-=======
         fields = ('name', 'dtype', 'countries', 'summary', 'num_affected', 'alert_level', 'glide', 'disaster_start_date', 'created_at', 'auto_generated', 'appeals', 'contacts', 'key_figures', 'is_featured', 'field_reports', 'id',)
 
 class SituationReportTypeSerializer(serializers.ModelSerializer):
     class Meta:
         model = SituationReportType
         fields = ('type', 'id', )
->>>>>>> 33d2178c
 
 class SituationReportSerializer(serializers.ModelSerializer):
     type = SituationReportTypeSerializer()
