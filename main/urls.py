--- conflicted
+++ resolved
@@ -150,11 +150,8 @@
     url(r'^admin/', RedirectView.as_view(url='/')),
     url(r'^', admin.site.urls),
     url(r'^favicon\.ico$',RedirectView.as_view(url='/static/favicon.ico')),
-<<<<<<< HEAD
     url(r'^server-error-for-devs', DummyHttpStatusError.as_view()),
     url(r'^exception-error-for-devs', DummyExceptionError.as_view())
-]
-=======
 ]
 
 if settings.DEBUG:
@@ -166,4 +163,3 @@
         # url(r'^__debug__/', include(debug_toolbar.urls)),
 
     ] + urlpatterns
->>>>>>> b3829931
