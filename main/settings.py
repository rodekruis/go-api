import os

local_test = True if os.environ.get('LOCAL_TEST') else False
frontend_url = 'dsgoapi.northeurope.cloudapp.azure.com'
localhost = 'localhost'

BASE_DIR = os.path.dirname(os.path.dirname(os.path.abspath(__file__)))
SECRET_KEY = os.environ.get('DJANGO_SECRET_KEY')
DEBUG = False
ALLOWED_HOSTS = [localhost, frontend_url,]

INSTALLED_APPS = [
    'django.contrib.admin',
    'django.contrib.auth',
    'django.contrib.contenttypes',
    'django.contrib.sessions',
    'django.contrib.messages',
    'django.contrib.staticfiles',
    'corsheaders',
    'tastypie',
<<<<<<< HEAD
    'api',
    'notifications',
=======
    'graphene_django',
    'api'
>>>>>>> f08885cf
]

GRAPHENE = {
    'SCHEMA': 'api.schema.schema'
}

MIDDLEWARE = [
    'django.middleware.security.SecurityMiddleware',
    'django.contrib.sessions.middleware.SessionMiddleware',
    'corsheaders.middleware.CorsMiddleware',
    'django.middleware.common.CommonMiddleware',
    'django.middleware.csrf.CsrfViewMiddleware',
    'django.contrib.auth.middleware.AuthenticationMiddleware',
    'django.contrib.messages.middleware.MessageMiddleware',
    'django.middleware.clickjacking.XFrameOptionsMiddleware',
]

CORS_ORIGIN_ALLOW_ALL = True

ROOT_URLCONF = 'main.urls'

TEMPLATES = [
    {
        'BACKEND': 'django.template.backends.django.DjangoTemplates',
        'DIRS': [],
        'APP_DIRS': True,
        'OPTIONS': {
            'context_processors': [
                'django.template.context_processors.debug',
                'django.template.context_processors.request',
                'django.contrib.auth.context_processors.auth',
                'django.contrib.messages.context_processors.messages',
            ],
        },
    },
]

WSGI_APPLICATION = 'main.wsgi.application'

# Use sqlite for local tests, postgresql for everything else
DATABASES = {
    'default': {
        'ENGINE': 'django.db.backends.postgresql_psycopg2',
        'NAME': os.environ.get('DJANGO_DB_NAME'),
        'USER': os.environ.get('DJANGO_DB_USER'),
        'PASSWORD': os.environ.get('DJANGO_DB_PASS'),
        'HOST': os.environ.get('DJANGO_DB_HOST'),
        'PORT': os.environ.get('DJANGO_DB_PORT'),
    }
}

if local_test:
    DATABASES = {
        'default': {
            'ENGINE': 'django.db.backends.sqlite3',
            'NAME': os.path.join(BASE_DIR, 'db.sqlite3'),
        }
    }

AUTH_PASSWORD_VALIDATORS = [
    {
        'NAME': 'django.contrib.auth.password_validation.UserAttributeSimilarityValidator',
    },
    {
        'NAME': 'django.contrib.auth.password_validation.MinimumLengthValidator',
    },
    {
        'NAME': 'django.contrib.auth.password_validation.CommonPasswordValidator',
    },
    {
        'NAME': 'django.contrib.auth.password_validation.NumericPasswordValidator',
    },
]

LANGUAGE_CODE = 'en-us'
TIME_ZONE = 'UTC'
USE_I18N = True
USE_L10N = True
USE_TZ = True
STATIC_URL = '/static/'
STATIC_ROOT = os.path.join(BASE_DIR, 'static')

# Email config
EMAIL_HOST = os.environ.get('EMAIL_HOST')
EMAIL_PORT = os.environ.get('EMAIL_PORT')
EMAIL_HOST_USER = os.environ.get('EMAIL_USER')
EMAIL_HOST_PASSWORD = os.environ.get('EMAIL_PASS')<|MERGE_RESOLUTION|>--- conflicted
+++ resolved
@@ -18,13 +18,9 @@
     'django.contrib.staticfiles',
     'corsheaders',
     'tastypie',
-<<<<<<< HEAD
+    'graphene_django',
     'api',
     'notifications',
-=======
-    'graphene_django',
-    'api'
->>>>>>> f08885cf
 ]
 
 GRAPHENE = {
