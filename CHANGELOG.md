--- conflicted
+++ resolved
@@ -8,12 +8,9 @@
 
 ### Added
 
-<<<<<<< HEAD
 - Added the visibility class to situation reports.
 - Fields for country overview, key priorities, and inform scores.
 
-=======
->>>>>>> 40d7af7a
 ### Changed
 
 ## 1.1.0
