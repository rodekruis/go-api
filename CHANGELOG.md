# Changelog
All notable changes to this project will be documented in this file.

The format is based on [Keep a Changelog](http://keepachangelog.com/en/1.0.0/)
and this project adheres to [Semantic Versioning](http://semver.org/spec/v2.0.0.html).

## Unreleased

### Added

- Default country and regional user group and permissions.
- A regionally restricted admin class to filter querysets depending on a user's permissions.
- Logging to Azure Queue storage.
- A cron job to detet changes to field reports, events, and appeals, and index them to elasticsearch/notify subscribers.
- Add a CSV renderer so data can be exported as CSV for any model.
- Include filtering class for situation report and appeal documents.
- Include report date, updated at timestamp in field report response.
- Include search fields for all relevant admin forms.
<<<<<<< HEAD
- Include API docs.
=======
- Include alert sorting and ordering.
>>>>>>> 77d61a38

### Changed

- Changed region, country filter to list filters on field reports, events.
- Changed elasticsearch indexes to use one table.
- Upgraded elasticsearch query to match terms, rather than prefix.
- Made the district deployed to in partner deployments a many-to-many field.

### Removed

- Post-save triggers for indexing models to elasticsearch and notifying subscribers.

## 1.0.1

### Added

- Adds a partner society deployment type table
- Attaches event representation to field reports
- Attaches mini field report representation to events
- Fixes event admin search field
- Improvements to the emergency admin page.
- Field report DMIS ingest automatically creates new emergency objects.
- Key figures, contacts, links, and embed models to country and region pages.
- Create endpoints for key figures and embeds that respond to private/public setting.
- Appeals and field report admins can create new emergency objects that automatically get attached as relations.
- Newly ingested appeals will now try to guess at an emergency that it might belong to.
- If a newly ingested appeal is attached, a needs_confirmation flag will ensure it does not show up in API responses.
- Creates routes and relations for a district, essentially sub-country admin level.
- Creates a new type of deployment, a national partner deployment.

### Changed

- Uses autocomplete fields for events, countries in admin.
- Altered the emergency key figure model to use a text type, ie "15%."
- Appeals now order by start date, not end date.
- Events now have a column for where they were auto-generated from.

### Removed

- Removed event editable fields from appeal, field report list admin views.

## 1.0.0

### Added

- `api/v2` routes, powered by Django Rest Framework.
- Field report contact inline element to field report admin form.
- Updates core Django dependencies to recent versions, notably Django 1.11.8 > 2.0.5

### Changed

- Changed how docker-compose and docker is used for development and testing.

### Removed

- All Tastypie `api/v1` routes no longer function. The remaining `api/v1` routes for aggregates and elasticsearch queries will continue to function, but will soon be removed as well.

## 0.1.20

[Unreleased]: https://github.com/IFRCGo/go-api/compare/1.0.1...HEAD
[1.0.1]: https://github.com/IFRCGo/go-api/compare/1.0.0...1.0.1
[1.0.0]: https://github.com/IFRCGo/go-api/compare/0.1.20...1.0.0
[0.1.20]: https://github.com/IFRCGo/go-api/compare/0.1.0...0.1.20<|MERGE_RESOLUTION|>--- conflicted
+++ resolved
@@ -16,11 +16,8 @@
 - Include filtering class for situation report and appeal documents.
 - Include report date, updated at timestamp in field report response.
 - Include search fields for all relevant admin forms.
-<<<<<<< HEAD
 - Include API docs.
-=======
 - Include alert sorting and ordering.
->>>>>>> 77d61a38
 
 ### Changed
 
