--- conflicted
+++ resolved
@@ -9,11 +9,7 @@
 ## 1.1.182
 
 ### Added
-<<<<<<< HEAD
- - Missing phone from field report contacts
-=======
  - Added phone field to FieldReportContact
->>>>>>> e0f84864
 
 ## 1.1.181
 ## 1.1.180
